/*
 * Copyright (c) 2000, 2024, Oracle and/or its affiliates. All rights reserved.
 * DO NOT ALTER OR REMOVE COPYRIGHT NOTICES OR THIS FILE HEADER.
 *
 * This code is free software; you can redistribute it and/or modify it
 * under the terms of the GNU General Public License version 2 only, as
 * published by the Free Software Foundation.  Oracle designates this
 * particular file as subject to the "Classpath" exception as provided
 * by Oracle in the LICENSE file that accompanied this code.
 *
 * This code is distributed in the hope that it will be useful, but WITHOUT
 * ANY WARRANTY; without even the implied warranty of MERCHANTABILITY or
 * FITNESS FOR A PARTICULAR PURPOSE.  See the GNU General Public License
 * version 2 for more details (a copy is included in the LICENSE file that
 * accompanied this code).
 *
 * You should have received a copy of the GNU General Public License version
 * 2 along with this work; if not, write to the Free Software Foundation,
 * Inc., 51 Franklin St, Fifth Floor, Boston, MA 02110-1301 USA.
 *
 * Please contact Oracle, 500 Oracle Parkway, Redwood Shores, CA 94065 USA
 * or visit www.oracle.com if you need additional information or have any
 * questions.
 */

package sun.security.jgss.krb5;

import org.ietf.jgss.*;
import sun.security.jgss.KerberosSessionKey;
import sun.security.util.HexDumpEncoder;
import sun.security.jgss.GSSUtil;
import sun.security.jgss.GSSCaller;
import sun.security.jgss.spi.*;
import sun.security.jgss.TokenTracker;
import sun.security.krb5.*;
import java.io.InputStream;
import java.io.InvalidObjectException;
import java.io.IOException;
import java.io.ObjectInputStream;
import java.io.OutputStream;
import java.security.*;
import javax.security.auth.Subject;
import javax.security.auth.kerberos.ServicePermission;
import javax.security.auth.kerberos.KerberosCredMessage;
import javax.security.auth.kerberos.KerberosPrincipal;
import javax.security.auth.kerberos.KerberosTicket;
import sun.security.krb5.internal.AuthorizationData;

import static sun.security.krb5.internal.Krb5.DEBUG;

/**
 * Implements the mechanism specific context class for the Kerberos v5
 * GSS-API mechanism.
 *
 * @author Mayank Upadhyay
 * @author Ram Marti
 * @since 1.4
 */
class Krb5Context implements GSSContextSpi {

    /*
     * The different states that this context can be in.
     */

    private static final int STATE_NEW = 1;
    private static final int STATE_IN_PROCESS = 2;
    private static final int STATE_DONE = 3;
    private static final int STATE_DELETED = 4;

    private int state = STATE_NEW;

    public static final int SESSION_KEY = 0;
    public static final int INITIATOR_SUBKEY = 1;
    public static final int ACCEPTOR_SUBKEY = 2;

    /*
     * Optional features that the application can set and their default
     * values.
     */

    private boolean credDelegState  = false;    // now only useful at client
    private boolean mutualAuthState  = true;
    private boolean replayDetState  = true;
    private boolean sequenceDetState  = true;
    private boolean confState  = true;
    private boolean integState  = true;
    private boolean delegPolicyState = false;

    private boolean isConstrainedDelegationTried = false;

    private int mySeqNumber;
    private int keySrc;
    private TokenTracker peerTokenTracker;

    private CipherHelper cipherHelper = null;

    /*
     * Separate locks for the sequence numbers allow the application to
     * receive tokens at the same time that it is sending tokens. Note
     * that the application must synchronize the generation and
     * transmission of tokens such that tokens are processed in the same
     * order that they are generated. This is important when sequence
     * checking of per-message tokens is enabled.
     */

    private final Object mySeqNumberLock = new Object();
    private final Object peerSeqNumberLock = new Object();

    private EncryptionKey key;
    private Krb5NameElement myName;
    private Krb5NameElement peerName;
    private int lifetime;
    private final boolean initiator;
    private ChannelBinding channelBinding;

    private Krb5CredElement myCred;
    private Krb5CredElement delegatedCred; // Set only on acceptor side

    // XXX See if the required info from these can be extracted and
    // stored elsewhere
    private Credentials tgt;

    // On the Initiator side, contains the final TGS to a service on both
    // delegation and no-delegation scenarios.
    // On the Acceptor side, contains a user TGS usable for delegation.
    private Credentials serviceCreds;
    private KrbApReq apReq;
    private final GSSCaller caller;

    /**
     * Constructor for Krb5Context to be called on the context initiator's
     * side.
     */
    Krb5Context(GSSCaller caller, Krb5NameElement peerName, Krb5CredElement myCred,
                int lifetime)
        throws GSSException {

        if (peerName == null)
            throw new IllegalArgumentException("Cannot have null peer name");

        this.caller = caller;
        this.peerName = peerName;
        this.myCred = myCred;
        this.lifetime = lifetime;
        this.initiator = true;
    }

    /**
     * Constructor for Krb5Context to be called on the context acceptor's
     * side.
     */
    Krb5Context(GSSCaller caller, Krb5CredElement myCred)
        throws GSSException {
        this.caller = caller;
        this.myCred = myCred;
        this.initiator = false;
    }

    /**
     * Constructor for Krb5Context to import a previously exported context.
     */
    public Krb5Context(GSSCaller caller, byte[] interProcessToken)
        throws GSSException {
        throw new GSSException(GSSException.UNAVAILABLE,
                               -1, "GSS Import Context not available");
    }

    /**
     * Method to determine if the context can be exported and then
     * re-imported.
     */
    public final boolean isTransferable() throws GSSException {
        return false;
    }

    /**
     * The lifetime remaining for this context.
     */
    public final int getLifetime() {
        // XXX Return service ticket lifetime
        return GSSContext.INDEFINITE_LIFETIME;
    }

    /*
     * Methods that may be invoked by the GSS framework in response
     * to an application request for setting/getting these
     * properties.
     *
     * These can only be called on the initiator side.
     *
     * Notice that an application can only request these
     * properties. The mechanism may or may not support them. The
     * application must make getXXX calls after context establishment
     * to see if the mechanism implementations on both sides support
     * these features. requestAnonymity is an exception where the
     * application will want to call getAnonymityState prior to sending any
     * GSS token during context establishment.
     *
     * Also note that the requests can only be placed before context
     * establishment starts. i.e. when state is STATE_NEW
     */

    /**
     * Requests the desired lifetime. Can only be used on the context
     * initiator's side.
     */
    public void requestLifetime(int lifetime) throws GSSException {
        if (state == STATE_NEW && isInitiator())
            this.lifetime = lifetime;
    }

    /**
     * Requests that confidentiality be available.
     */
    public final void requestConf(boolean value) throws GSSException {
        if (state == STATE_NEW && isInitiator())
            confState  = value;
    }

    /**
     * Is confidentiality available?
     */
    public final boolean getConfState() {
        return confState;
    }

    /**
     * Requests that integrity be available.
     */
    public final void requestInteg(boolean value) throws GSSException {
        if (state == STATE_NEW && isInitiator())
            integState  = value;
    }

    /**
     * Is integrity available?
     */
    public final boolean getIntegState() {
        return integState;
    }

    /**
     * Requests that credential delegation be done during context
     * establishment.
     */
    public final void requestCredDeleg(boolean value) throws GSSException {
        if (state == STATE_NEW && isInitiator()) {
            if (myCred == null || !(myCred instanceof Krb5ProxyCredential)) {
                credDelegState  = value;
            }
        }
    }

    /**
     * Is credential delegation enabled?
     */
    public final boolean getCredDelegState() {
        if (isInitiator()) {
            return credDelegState;
        } else {
            // Server side deleg state is not flagged by credDelegState.
            // It can use constrained delegation.
            tryConstrainedDelegation();
            return delegatedCred != null;
        }
    }

    /**
     * Requests that mutual authentication be done during context
     * establishment. Since this is fromm the client's perspective, it
     * essentially requests that the server be authenticated.
     */
    public final void requestMutualAuth(boolean value) throws GSSException {
        if (state == STATE_NEW && isInitiator()) {
            mutualAuthState  = value;
        }
    }

    /**
     * Is mutual authentication enabled? Since this is from the client's
     * perspective, it essentially meas that the server is being
     * authenticated.
     */
    public final boolean getMutualAuthState() {
        return mutualAuthState;
    }

    /**
     * Requests that replay detection be done on the GSS wrap and MIC
     * tokens.
     */
    public final void requestReplayDet(boolean value) throws GSSException {
        if (state == STATE_NEW && isInitiator())
            replayDetState  = value;
    }

    /**
     * Is replay detection enabled on the GSS wrap and MIC tokens?
     * We enable replay detection if sequence checking is enabled.
     */
    public final boolean getReplayDetState() {
        return replayDetState || sequenceDetState;
    }

    /**
     * Requests that sequence checking be done on the GSS wrap and MIC
     * tokens.
     */
    public final void requestSequenceDet(boolean value) throws GSSException {
        if (state == STATE_NEW && isInitiator())
            sequenceDetState  = value;
    }

    /**
     * Is sequence checking enabled on the GSS Wrap and MIC tokens?
     * We enable sequence checking if replay detection is enabled.
     */
    public final boolean getSequenceDetState() {
        return sequenceDetState || replayDetState;
    }

    /**
     * Requests that the deleg policy be respected.
     */
    public final void requestDelegPolicy(boolean value) {
        if (state == STATE_NEW && isInitiator())
            delegPolicyState = value;
    }

    /**
     * Is deleg policy respected?
     */
    public final boolean getDelegPolicyState() {
        return delegPolicyState;
    }

    /*
     * Anonymity is a little different in that after an application
     * requests anonymity it will want to know whether the mechanism
     * can support it or not, prior to sending any tokens across for
     * context establishment. Since this is from the initiator's
     * perspective, it essentially requests that the initiator be
     * anonymous.
     */

    public final void requestAnonymity(boolean value) throws GSSException {
        // Ignore silently. Application will check back with
        // getAnonymityState.
    }

    // RFC 2853 actually calls for this to be called after context
    // establishment to get the right answer, but that is
    // incorrect. The application may not want to send over any
    // tokens if anonymity is not available.
    public final boolean getAnonymityState() {
        return false;
    }

    /*
     * Package private methods invoked by other Krb5 plugin classes.
     */

    /**
     * Get the context specific DESCipher instance, invoked in
     * MessageToken.init()
     */
    final CipherHelper getCipherHelper(EncryptionKey ckey) throws GSSException {
         EncryptionKey cipherKey;
         if (cipherHelper == null) {
            cipherKey = (getKey() == null) ? ckey: getKey();
            cipherHelper = new CipherHelper(cipherKey);
         }
         return cipherHelper;
    }

    final int incrementMySequenceNumber() {
        int retVal;
        synchronized (mySeqNumberLock) {
            retVal = mySeqNumber;
            mySeqNumber = retVal + 1;
        }
        return retVal;
    }

    final void resetMySequenceNumber(int seqNumber) {
        if (DEBUG != null) {
            DEBUG.println("Krb5Context setting mySeqNumber to: "
                               + seqNumber);
        }
        synchronized (mySeqNumberLock) {
            mySeqNumber = seqNumber;
        }
    }

    final void resetPeerSequenceNumber(int seqNumber) {
        if (DEBUG != null) {
            DEBUG.println("Krb5Context setting peerSeqNumber to: "
                               + seqNumber);
        }
        synchronized (peerSeqNumberLock) {
            peerTokenTracker = new TokenTracker(seqNumber);
        }
    }

    final void setKey(int keySrc, EncryptionKey key) throws GSSException {
        this.key = key;
        this.keySrc = keySrc;
        // %%% to do: should clear old cipherHelper first
        cipherHelper = new CipherHelper(key);  // Need to use new key
    }

    public final int getKeySrc() {
        return keySrc;
    }

    private EncryptionKey getKey() {
        return key;
    }

    /**
     * Called on the acceptor side to store the delegated credentials
     * received in the AcceptSecContextToken.
     */
    final void setDelegCred(Krb5CredElement delegatedCred) {
        this.delegatedCred = delegatedCred;
    }

    /*
     * While the application can only request the following features,
     * other classes in the package can call the actual set methods
     * for them. They are called as context establishment tokens are
     * received on an acceptor side and the context feature list that
     * the initiator wants becomes known.
     */

    /*
     * This method is also called by InitialToken.OverloadedChecksum if the
     * TGT is not forwardable and the user requested delegation.
     */
    final void setCredDelegState(boolean state) {
        credDelegState = state;
    }

    final void setMutualAuthState(boolean state) {
        mutualAuthState = state;
    }

    final void setReplayDetState(boolean state) {
        replayDetState = state;
    }

    final void setSequenceDetState(boolean state) {
        sequenceDetState = state;
    }

    final void setConfState(boolean state) {
        confState = state;
    }

    final void setIntegState(boolean state) {
        integState = state;
    }

    final void setDelegPolicyState(boolean state) {
        delegPolicyState = state;
    }

    /**
     * Sets the channel bindings to be used during context
     * establishment.
     */
    public final void setChannelBinding(ChannelBinding channelBinding)
        throws GSSException {
        this.channelBinding = channelBinding;
    }

    final ChannelBinding getChannelBinding() {
        return channelBinding;
    }

    /**
     * Returns the mechanism oid.
     *
     * @return the Oid of this context
     */
    public final Oid getMech() {
        return (Krb5MechFactory.GSS_KRB5_MECH_OID);
    }

    /**
     * Returns the context initiator name.
     *
     * @return initiator name
     * @exception GSSException
     */
    public final GSSNameSpi getSrcName() throws GSSException {
        return (isInitiator()? myName : peerName);
    }

    /**
     * Returns the context acceptor.
     *
     * @return context acceptor(target) name
     * @exception GSSException
     */
    public final GSSNameSpi getTargName() throws GSSException {
        return (!isInitiator()? myName : peerName);
    }

    /**
     * Returns the delegated credential for the context. This
     * is an optional feature of contexts which not all
     * mechanisms will support. A context can be requested to
     * support credential delegation by using the <b>CRED_DELEG</b>,
     * or it can request for a constrained delegation.
     * This is only valid on the acceptor side of the context.
     * @return GSSCredentialSpi object for the delegated credential
     * @exception GSSException
     * @see GSSContext#getDelegCredState
     */
    public final GSSCredentialSpi getDelegCred() throws GSSException {
        if (state != STATE_IN_PROCESS && state != STATE_DONE)
            throw new GSSException(GSSException.NO_CONTEXT);
        if (isInitiator()) {
            throw new GSSException(GSSException.NO_CRED);
        }
        tryConstrainedDelegation();
        if (delegatedCred == null) {
            throw new GSSException(GSSException.NO_CRED);
        }
        return delegatedCred;
    }

    private void tryConstrainedDelegation() {
        if (state != STATE_IN_PROCESS && state != STATE_DONE) {
            return;
        }
        // We will only try constrained delegation once (if necessary).
        if (!isConstrainedDelegationTried) {
            if (delegatedCred == null) {
                if (DEBUG != null) {
                    DEBUG.println(">>> Constrained deleg from " + caller);
                }
                // The constrained delegation part. The acceptor needs to have
                // isInitiator=true in order to get a TGT, either earlier at
                // logon stage, if useSubjectCredsOnly, or now.
                try {
                    delegatedCred = new Krb5ProxyCredential(
                        Krb5InitCredential.getInstance(
                            GSSCaller.CALLER_ACCEPT, myName, lifetime),
                        peerName, serviceCreds);
                } catch (GSSException gsse) {
                    // OK, delegatedCred is null then
                }
            }
            isConstrainedDelegationTried = true;
        }
    }
    /**
     * Tests if this is the initiator side of the context.
     *
     * @return boolean indicating if this is initiator (true)
     *  or target (false)
     */
    public final boolean isInitiator() {
        return initiator;
    }

    /**
     * Tests if the context can be used for per-message service.
     * Context may allow the calls to the per-message service
     * functions before being fully established.
     *
     * @return boolean indicating if per-message methods can
     *  be called.
     */
    public final boolean isProtReady() {
        return (state == STATE_DONE);
    }

    /**
     * Initiator context establishment call. This method may be
     * required to be called several times. A CONTINUE_NEEDED return
     * call indicates that more calls are needed after the next token
     * is received from the peer.
     *
     * @param is contains the token received from the peer. On the
     *  first call it will be ignored.
     * @return any token required to be sent to the peer
     *    It is responsibility of the caller
     *    to send the token to its peer for processing.
     * @exception GSSException
     */
    public final byte[] initSecContext(InputStream is, int mechTokenSize)
        throws GSSException {

            byte[] retVal = null;
            InitialToken token = null;
            int errorCode = GSSException.FAILURE;
            if (DEBUG != null) {
                DEBUG.println("Entered Krb5Context.initSecContext with " +
                                   "state=" + printState(state));
            }
            if (!isInitiator()) {
                throw new GSSException(GSSException.FAILURE, -1,
                                       "initSecContext on an acceptor " +
                                        "GSSContext");
            }

            try {
                if (state == STATE_NEW) {
                    state = STATE_IN_PROCESS;

                    errorCode = GSSException.NO_CRED;

                    if (myCred == null) {
                        myCred = Krb5InitCredential.getInstance(caller, myName,
                                              GSSCredential.DEFAULT_LIFETIME);
                        myCred = Krb5ProxyCredential.tryImpersonation(
                                caller, (Krb5InitCredential)myCred);
                    } else if (!myCred.isInitiatorCredential()) {
                        throw new GSSException(errorCode, -1,
                                           "No TGT available");
                    }
                    myName = (Krb5NameElement) myCred.getName();
                    final Krb5ProxyCredential proxyCreds;
                    if (myCred instanceof Krb5InitCredential) {
                        proxyCreds = null;
                        tgt = ((Krb5InitCredential) myCred).getKrb5Credentials();
                    } else {
                        proxyCreds = (Krb5ProxyCredential) myCred;
                        tgt = proxyCreds.self.getKrb5Credentials();
                    }

                    checkPermission(peerName.getKrb5PrincipalName().getName(),
                                    "initiate");
                    /*
                     * If useSubjectCredsonly is true then
                     * we check whether we already have the ticket
                     * for this service in the Subject and reuse it
                     */

                    if (GSSUtil.useSubjectCredsOnly(caller)) {
                        KerberosTicket kerbTicket = null;
                        try {
                           // get service ticket from caller's subject
                           @SuppressWarnings("removal")
                           var tmp = AccessController.doPrivilegedWithCombiner(
                                new PrivilegedExceptionAction<KerberosTicket>() {
                                public KerberosTicket run() throws Exception {
                                    // XXX to be cleaned
                                    // highly consider just calling:
                                    // Subject.getSubject
                                    // SubjectComber.find
                                    // instead of Krb5Util.getServiceTicket
                                    return Krb5Util.getServiceTicket(
                                        GSSCaller.CALLER_UNKNOWN,
                                        // since it's useSubjectCredsOnly here,
                                        // don't worry about the null
                                        proxyCreds == null ?
                                            myName.getKrb5PrincipalName().getName():
                                            proxyCreds.getName().getKrb5PrincipalName().getName(),
                                        peerName.getKrb5PrincipalName().getName());
                                }});
                            kerbTicket = tmp;
                        } catch (PrivilegedActionException e) {
                            if (DEBUG != null) {
                                DEBUG.println("Attempt to obtain service"
                                        + " ticket from the subject failed!");
                            }
                        }
                        if (kerbTicket != null) {
                            if (DEBUG != null) {
                                DEBUG.println("Found service ticket in " +
                                                   "the subject" +
                                                   kerbTicket);
                            }

                            // convert Ticket to serviceCreds
                            // XXX Should merge these two object types
                            // avoid converting back and forth
                            serviceCreds = Krb5Util.ticketToCreds(kerbTicket);
                        }
                    }
                    if (serviceCreds == null) {
                        // either we did not find the serviceCreds in the
                        // Subject or useSubjectCreds is false
                        if (DEBUG != null) {
                            DEBUG.println("Service ticket not found in " +
                                               "the subject");
                        }
                        // Get Service ticket using the Kerberos protocols
                        if (proxyCreds == null) {
                            serviceCreds = Credentials.acquireServiceCreds(
                                     peerName.getKrb5PrincipalName().getName(),
                                     tgt);
                        } else {
                            serviceCreds = Credentials.acquireS4U2proxyCreds(
                                    peerName.getKrb5PrincipalName().getName(),
                                    proxyCreds.userCreds,
                                    proxyCreds.getName().getKrb5PrincipalName(),
                                    tgt);
                        }
                        if (GSSUtil.useSubjectCredsOnly(caller)) {
                            @SuppressWarnings("removal")
                            final Subject subject =
                                AccessController.doPrivilegedWithCombiner(
                                        (PrivilegedAction<Subject>) Subject::current);
                            if (subject != null &&
                                !subject.isReadOnly()) {
                                /*
                                 * Store the service credentials as
                                 * javax.security.auth.kerberos.KerberosTicket in
                                 * the Subject. We could wait until the context is
                                 * successfully established; however it is easier
                                 * to do it here and there is no harm.
                                 */
                                final KerberosTicket kt =
                                        Krb5Util.credsToTicket(serviceCreds);
                                @SuppressWarnings("removal")
                                var dummy = AccessController.doPrivileged (
                                        (PrivilegedAction<Void>) () -> {
                                          subject.getPrivateCredentials().add(kt);
                                          return null;
                                        });
                            } else {
                                // log it for debugging purpose
                                if (DEBUG != null) {
                                    DEBUG.println("Subject is " +
                                        "readOnly;Kerberos Service "+
                                        "ticket not stored");
                                }
                            }
                        }
                    }

                    errorCode = GSSException.FAILURE;
                    token = new InitSecContextToken(this, tgt, serviceCreds);
                    apReq = ((InitSecContextToken)token).getKrbApReq();
                    retVal = token.encode();
                    myCred = null;
                    if (!getMutualAuthState()) {
                        state = STATE_DONE;
                    }
                    if (DEBUG != null) {
                        DEBUG.println("Created InitSecContextToken:\n"+
                            new HexDumpEncoder().encodeBuffer(retVal));
                    }
                } else if (state == STATE_IN_PROCESS) {
                    // No need to write anything;
                    // just validate the incoming token
                    new AcceptSecContextToken(this, serviceCreds, apReq, is);
                    apReq = null;
                    state = STATE_DONE;
                } else {
                    // XXX Use logging API?
                    if (DEBUG != null) {
                        DEBUG.println("state is " + state);
                    }
                }
            } catch (KrbException e) {
                if (DEBUG != null) {
                    e.printStackTrace();
                }
                GSSException gssException =
                        new GSSException(errorCode, -1, e.getMessage());
                gssException.initCause(e);
                throw gssException;
            } catch (IOException e) {
                GSSException gssException =
                        new GSSException(errorCode, -1, e.getMessage());
                gssException.initCause(e);
                throw gssException;
            }
            return retVal;
        }

    public final boolean isEstablished() {
        return (state == STATE_DONE);
    }

    /**
     * Acceptor's context establishment call. This method may be
     * required to be called several times. A CONTINUE_NEEDED return
     * call indicates that more calls are needed after the next token
     * is received from the peer.
     *
     * @param is contains the token received from the peer.
     * @return any token required to be sent to the peer
     *    It is responsibility of the caller
     *    to send the token to its peer for processing.
     * @exception GSSException
     */
    public final byte[] acceptSecContext(InputStream is, int mechTokenSize)
        throws GSSException {

        byte[] retVal = null;

        if (DEBUG != null) {
            DEBUG.println("Entered Krb5Context.acceptSecContext with " +
                               "state=" +  printState(state));
        }

        if (isInitiator()) {
            throw new GSSException(GSSException.FAILURE, -1,
                                   "acceptSecContext on an initiator " +
                                   "GSSContext");
        }
        try {
            if (state == STATE_NEW) {
                state = STATE_IN_PROCESS;
                if (myCred == null) {
                    myCred = Krb5AcceptCredential.getInstance(caller, myName);
                } else if (!myCred.isAcceptorCredential()) {
                    throw new GSSException(GSSException.NO_CRED, -1,
                                           "No Secret Key available");
                }
                myName = (Krb5NameElement) myCred.getName();

                // If there is already a bound name, check now
                if (myName != null) {
                    Krb5MechFactory.checkAcceptCredPermission(myName, myName);
                }

                InitSecContextToken token = new InitSecContextToken(this,
                                                    (Krb5AcceptCredential) myCred, is);
                PrincipalName clientName = token.getKrbApReq().getClient();
                peerName = Krb5NameElement.getInstance(clientName);

                // If unbound, check after the bound name is found
                if (myName == null) {
                    myName = Krb5NameElement.getInstance(
                        token.getKrbApReq().getCreds().getServer());
                    Krb5MechFactory.checkAcceptCredPermission(myName, myName);
                }

                if (getMutualAuthState()) {
                        retVal = new AcceptSecContextToken(this,
                                          token.getKrbApReq()).encode();
                }
                serviceCreds = token.getKrbApReq().getCreds();
                myCred = null;
                state = STATE_DONE;
            } else  {
                // XXX Use logging API?
                if (DEBUG != null) {
                    DEBUG.println("state is " + state);
                }
            }
        } catch (KrbException e) {
            GSSException gssException =
                new GSSException(GSSException.FAILURE, -1, e.getMessage());
            gssException.initCause(e);
            throw gssException;
        } catch (IOException e) {
            if (DEBUG != null) {
                e.printStackTrace(DEBUG.getPrintStream());
            }
            GSSException gssException =
                new GSSException(GSSException.FAILURE, -1, e.getMessage());
            gssException.initCause(e);
            throw gssException;
        }

        return retVal;
    }

    /**
     * Queries the context for largest data size to accommodate
     * the specified protection and be <= maxTokSize.
     *
     * @param qop the quality of protection that the context will be
     *  asked to provide.
     * @param confReq a flag indicating whether confidentiality will be
     *  requested or not
     * @param outputSize the maximum size of the output token
     * @return the maximum size for the input message that can be
     *  provided to the wrap() method in order to guarantee that these
     *  requirements are met.
     * @throws GSSException
     */
    public final int getWrapSizeLimit(int qop, boolean confReq,
                                       int maxTokSize) throws GSSException {

        int retVal = 0;
        if (cipherHelper.getProto() == 0) {
            retVal = WrapToken.getSizeLimit(qop, confReq, maxTokSize,
                                        getCipherHelper(null));
        } else if (cipherHelper.getProto() == 1) {
            retVal = WrapToken_v2.getSizeLimit(qop, confReq, maxTokSize,
                                        getCipherHelper(null));
        }
        return retVal;
    }

    /*
     * Per-message calls depend on the sequence number. The sequence number
     * synchronization is at a finer granularity because wrap and getMIC
     * care about the local sequence number (mySeqNumber) whereas unwrap
     * and verifyMIC care about the remote sequence number (peerSeqNumber).
     */

    public final byte[] wrap(byte[] inBuf, int offset, int len,
                             MessageProp msgProp) throws GSSException {

        if (state != STATE_DONE) {
            throw new GSSException(GSSException.NO_CONTEXT, -1,
                    "Wrap called in invalid state!");
        }

        byte[] encToken = null;
        try {
            if (cipherHelper.getProto() == 0) {
                WrapToken token =
                        new WrapToken(this, msgProp, inBuf, offset, len);
                encToken = token.encode();
            } else if (cipherHelper.getProto() == 1) {
                WrapToken_v2 token =
                        new WrapToken_v2(this, msgProp, inBuf, offset, len);
                encToken = token.encode();
            }
            if (DEBUG != null) {
                DEBUG.println("Krb5Context.wrap: token=["
                                   + getHexBytes(encToken, 0, encToken.length)
                                   + "]");
            }
            return encToken;
        } catch (IOException e) {
            GSSException gssException =
                new GSSException(GSSException.FAILURE, -1, e.getMessage());
            gssException.initCause(e);
            throw gssException;
        }
    }

    public final int wrap(byte[] inBuf, int inOffset, int len,
                          byte[] outBuf, int outOffset,
                          MessageProp msgProp) throws GSSException {

        if (state != STATE_DONE)
            throw new GSSException(GSSException.NO_CONTEXT, -1,
                                   "Wrap called in invalid state!");

        int retVal = 0;
        try {
            if (cipherHelper.getProto() == 0) {
                WrapToken token =
                        new WrapToken(this, msgProp, inBuf, inOffset, len);
                retVal = token.encode(outBuf, outOffset);
            } else if (cipherHelper.getProto() == 1) {
                WrapToken_v2 token =
                        new WrapToken_v2(this, msgProp, inBuf, inOffset, len);
                retVal = token.encode(outBuf, outOffset);
            }
            if (DEBUG != null) {
                DEBUG.println("Krb5Context.wrap: token=["
                                   + getHexBytes(outBuf, outOffset, retVal)
                                   + "]");
            }
            return retVal;
        } catch (IOException e) {
            GSSException gssException =
                new GSSException(GSSException.FAILURE, -1, e.getMessage());
            gssException.initCause(e);
            throw gssException;
        }
    }

    public final void wrap(byte[] inBuf, int offset, int len,
                           OutputStream os, MessageProp msgProp)
        throws GSSException {

        if (state != STATE_DONE)
                throw new GSSException(GSSException.NO_CONTEXT, -1,
                                       "Wrap called in invalid state!");

        byte[] encToken = null;
        try {
            if (cipherHelper.getProto() == 0) {
                WrapToken token =
                        new WrapToken(this, msgProp, inBuf, offset, len);
                token.encode(os);
                if (DEBUG != null) {
                    encToken = token.encode();
                }
            } else if (cipherHelper.getProto() == 1) {
                WrapToken_v2 token =
                        new WrapToken_v2(this, msgProp, inBuf, offset, len);
                token.encode(os);
                if (DEBUG != null) {
                    encToken = token.encode();
                }
            }
        } catch (IOException e) {
            GSSException gssException =
                new GSSException(GSSException.FAILURE, -1, e.getMessage());
            gssException.initCause(e);
            throw gssException;
        }

        if (DEBUG != null) {
            DEBUG.println("Krb5Context.wrap: token=["
                        + getHexBytes(encToken, 0, encToken.length)
                        + "]");
        }
    }

    public final void wrap(InputStream is, OutputStream os,
                            MessageProp msgProp) throws GSSException {

        byte[] data;
        try {
            data = new byte[is.available()];
            is.read(data);
        } catch (IOException e) {
            GSSException gssException =
                new GSSException(GSSException.FAILURE, -1, e.getMessage());
            gssException.initCause(e);
            throw gssException;
        }
        wrap(data, 0, data.length, os, msgProp);
    }

    public final byte[] unwrap(byte[] inBuf, int offset, int len,
                               MessageProp msgProp)
        throws GSSException {

            if (DEBUG != null) {
                DEBUG.println("Krb5Context.unwrap: token=["
                                   + getHexBytes(inBuf, offset, len)
                                   + "]");
            }

            if (state != STATE_DONE) {
                throw new GSSException(GSSException.NO_CONTEXT, -1,
                                       " Unwrap called in invalid state!");
            }

            byte[] data = null;
            if (cipherHelper.getProto() == 0) {
                WrapToken token =
                        new WrapToken(this, inBuf, offset, len, msgProp);
                data = token.getData();
                setSequencingAndReplayProps(token, msgProp);
            } else if (cipherHelper.getProto() == 1) {
                WrapToken_v2 token =
                        new WrapToken_v2(this, inBuf, offset, len, msgProp);
                data = token.getData();
                setSequencingAndReplayProps(token, msgProp);
            }

            return data;
        }

    public final int unwrap(byte[] inBuf, int inOffset, int len,
                             byte[] outBuf, int outOffset,
                             MessageProp msgProp) throws GSSException {

        if (state != STATE_DONE)
            throw new GSSException(GSSException.NO_CONTEXT, -1,
                                   "Unwrap called in invalid state!");

        if (cipherHelper.getProto() == 0) {
            WrapToken token =
                        new WrapToken(this, inBuf, inOffset, len, msgProp);
            len = token.getData(outBuf, outOffset);
            setSequencingAndReplayProps(token, msgProp);
        } else if (cipherHelper.getProto() == 1) {
            WrapToken_v2 token =
                        new WrapToken_v2(this, inBuf, inOffset, len, msgProp);
            len = token.getData(outBuf, outOffset);
            setSequencingAndReplayProps(token, msgProp);
        }
        return len;
    }

    public final int unwrap(InputStream is,
                            byte[] outBuf, int outOffset,
                            MessageProp msgProp) throws GSSException {

        if (state != STATE_DONE)
            throw new GSSException(GSSException.NO_CONTEXT, -1,
                                   "Unwrap called in invalid state!");

        int len = 0;
        if (cipherHelper.getProto() == 0) {
            WrapToken token = new WrapToken(this, is, msgProp);
            len = token.getData(outBuf, outOffset);
            setSequencingAndReplayProps(token, msgProp);
        } else if (cipherHelper.getProto() == 1) {
            WrapToken_v2 token = new WrapToken_v2(this, is, msgProp);
            len = token.getData(outBuf, outOffset);
            setSequencingAndReplayProps(token, msgProp);
        }
        return len;
    }


    public final void unwrap(InputStream is, OutputStream os,
                             MessageProp msgProp) throws GSSException {

        if (state != STATE_DONE)
            throw new GSSException(GSSException.NO_CONTEXT, -1,
                                   "Unwrap called in invalid state!");

        byte[] data = null;
        if (cipherHelper.getProto() == 0) {
            WrapToken token = new WrapToken(this, is, msgProp);
            data = token.getData();
            setSequencingAndReplayProps(token, msgProp);
        } else if (cipherHelper.getProto() == 1) {
            WrapToken_v2 token = new WrapToken_v2(this, is, msgProp);
            data = token.getData();
            setSequencingAndReplayProps(token, msgProp);
        }

        try {
            os.write(data);
        } catch (IOException e) {
            GSSException gssException =
                new GSSException(GSSException.FAILURE, -1, e.getMessage());
            gssException.initCause(e);
            throw gssException;
        }
    }

    public final byte[] getMIC(byte[] inMsg, int offset, int len,
                               MessageProp msgProp)
        throws GSSException {

            byte[] micToken = null;
            try {
                if (cipherHelper.getProto() == 0) {
                    MicToken token =
                        new MicToken(this, msgProp, inMsg, offset, len);
                    micToken = token.encode();
                } else if (cipherHelper.getProto() == 1) {
                    MicToken_v2 token =
                        new MicToken_v2(this, msgProp, inMsg, offset, len);
                    micToken = token.encode();
                }
                return micToken;
            } catch (IOException e) {
                micToken = null;
                GSSException gssException =
                    new GSSException(GSSException.FAILURE, -1, e.getMessage());
                gssException.initCause(e);
                throw gssException;
            }
        }

    private int getMIC(byte[] inMsg, int offset, int len,
                       byte[] outBuf, int outOffset,
                       MessageProp msgProp)
        throws GSSException {

        int retVal = 0;
        try {
            if (cipherHelper.getProto() == 0) {
                MicToken token =
                        new MicToken(this, msgProp, inMsg, offset, len);
                retVal = token.encode(outBuf, outOffset);
            } else if (cipherHelper.getProto() == 1) {
                MicToken_v2 token =
                        new MicToken_v2(this, msgProp, inMsg, offset, len);
                retVal = token.encode(outBuf, outOffset);
            }
            return retVal;
        } catch (IOException e) {
            GSSException gssException =
                new GSSException(GSSException.FAILURE, -1, e.getMessage());
            gssException.initCause(e);
            throw gssException;
        }
    }

    /*
     * Checksum calculation requires a byte[]. Hence, might as well pass
     * a byte[] into the MicToken constructor. However, writing the
     * token can be optimized for cases where the application passed in
     * an OutputStream.
     */

    private void getMIC(byte[] inMsg, int offset, int len,
                        OutputStream os, MessageProp msgProp)
        throws GSSException {

        try {
            if (cipherHelper.getProto() == 0) {
                MicToken token =
                        new MicToken(this, msgProp, inMsg, offset, len);
                token.encode(os);
            } else if (cipherHelper.getProto() == 1) {
                MicToken_v2 token =
                        new MicToken_v2(this, msgProp, inMsg, offset, len);
                token.encode(os);
            }
        } catch (IOException e) {
            GSSException gssException =
                new GSSException(GSSException.FAILURE, -1, e.getMessage());
            gssException.initCause(e);
            throw gssException;
        }
    }

    public final void getMIC(InputStream is, OutputStream os,
                              MessageProp msgProp) throws GSSException {
        byte[] data;
        try {
            data = new byte[is.available()];
            is.read(data);
        } catch (IOException e) {
            GSSException gssException =
                new GSSException(GSSException.FAILURE, -1, e.getMessage());
            gssException.initCause(e);
            throw gssException;
        }
        getMIC(data, 0, data.length, os, msgProp);
    }

    public final void verifyMIC(byte[] inTok, int tokOffset, int tokLen,
                                byte[] inMsg, int msgOffset, int msgLen,
                                MessageProp msgProp)
        throws GSSException {

        if (cipherHelper.getProto() == 0) {
            MicToken token =
                new MicToken(this, inTok, tokOffset, tokLen, msgProp);
            token.verify(inMsg, msgOffset, msgLen);
            setSequencingAndReplayProps(token, msgProp);
        } else if (cipherHelper.getProto() == 1) {
            MicToken_v2 token =
                new MicToken_v2(this, inTok, tokOffset, tokLen, msgProp);
            token.verify(inMsg, msgOffset, msgLen);
            setSequencingAndReplayProps(token, msgProp);
        }
    }

    private void verifyMIC(InputStream is,
                           byte[] inMsg, int msgOffset, int msgLen,
                           MessageProp msgProp)
        throws GSSException {

        if (cipherHelper.getProto() == 0) {
            MicToken token = new MicToken(this, is, msgProp);
            token.verify(inMsg, msgOffset, msgLen);
            setSequencingAndReplayProps(token, msgProp);
        } else if (cipherHelper.getProto() == 1) {
            MicToken_v2 token = new MicToken_v2(this, is, msgProp);
            token.verify(inMsg, msgOffset, msgLen);
            setSequencingAndReplayProps(token, msgProp);
        }
    }

    public final void verifyMIC(InputStream is, InputStream msgStr,
                                 MessageProp mProp) throws GSSException {
        byte[] msg;
        try {
            msg = new byte[msgStr.available()];
            msgStr.read(msg);
        } catch (IOException e) {
            GSSException gssException =
                new GSSException(GSSException.FAILURE, -1, e.getMessage());
            gssException.initCause(e);
            throw gssException;
        }
        verifyMIC(is, msg, 0, msg.length, mProp);
    }

    /**
     * Produces a token representing this context. After this call
     * the context will no longer be usable until an import is
     * performed on the returned token.
     *
     * @param os the output token will be written to this stream
     * @exception GSSException
     */
    public final byte[] export() throws GSSException {
        throw new GSSException(GSSException.UNAVAILABLE, -1,
                               "GSS Export Context not available");
    }

    /**
     * Releases context resources and terminates the
     * context between 2 peer.
     *
     * @exception GSSException with major codes NO_CONTEXT, FAILURE.
     */

    public final void dispose() throws GSSException {
        state = STATE_DELETED;
        delegatedCred = null;
        tgt = null;
        serviceCreds = null;
        key = null;
    }

    public final Provider getProvider() {
        return Krb5MechFactory.PROVIDER;
    }

    /**
     * Sets replay and sequencing information for a message token received
     * form the peer.
     */
    private void setSequencingAndReplayProps(MessageToken token,
                                             MessageProp prop) {
        if (replayDetState || sequenceDetState) {
            int seqNum = token.getSequenceNumber();
            peerTokenTracker.getProps(seqNum, prop);
        }
    }

    /**
     * Sets replay and sequencing information for a message token received
     * form the peer.
     */
    private void setSequencingAndReplayProps(MessageToken_v2 token,
                                             MessageProp prop) {
        if (replayDetState || sequenceDetState) {
            int seqNum = token.getSequenceNumber();
            peerTokenTracker.getProps(seqNum, prop);
        }
    }

    private void checkPermission(String principal, String action) {
        @SuppressWarnings("removal")
        SecurityManager sm = System.getSecurityManager();
        if (sm != null) {
            ServicePermission perm =
                new ServicePermission(principal, action);
            sm.checkPermission(perm);
        }
    }

    private static String getHexBytes(byte[] bytes, int pos, int len) {

        StringBuilder sb = new StringBuilder();
        for (int i = 0; i < len; i++) {

            int b1 = (bytes[i]>>4) & 0x0f;
            int b2 = bytes[i] & 0x0f;

            sb.append(Integer.toHexString(b1));
            sb.append(Integer.toHexString(b2));
            sb.append(' ');
        }
        return sb.toString();
    }

    private static String printState(int state) {
        switch (state) {
          case STATE_NEW:
                return ("STATE_NEW");
          case STATE_IN_PROCESS:
                return ("STATE_IN_PROCESS");
          case STATE_DONE:
                return ("STATE_DONE");
          case STATE_DELETED:
                return ("STATE_DELETED");
          default:
                return ("Unknown state " + state);
        }
    }

    GSSCaller getCaller() {
        // Currently, used by InitialToken only
        return caller;
    }

    /**
<<<<<<< HEAD
=======
     * The session key returned by inquireSecContext(KRB5_INQ_SSPI_SESSION_KEY)
     */
    static class KerberosSessionKey implements Key {
        private static final long serialVersionUID = 699307378954123869L;

        @SuppressWarnings("serial") // Not statically typed as Serializable
        private final EncryptionKey key;

        KerberosSessionKey(EncryptionKey key) {
            this.key = key;
        }

        @Override
        public String getAlgorithm() {
            return Integer.toString(key.getEType());
        }

        @Override
        public String getFormat() {
            return "RAW";
        }

        @Override
        public byte[] getEncoded() {
            return key.getBytes().clone();
        }

        @Override
        public String toString() {
            return "Kerberos session key: etype=" + key.getEType()
                    + ", " + Krb5Util.keyInfo(key.getBytes());
        }

        /**
         * Restores the state of this object from the stream.
         *
         * @param  stream the {@code ObjectInputStream} from which data is read
         * @throws IOException if an I/O error occurs
         * @throws ClassNotFoundException if a serialized class cannot be loaded
         */
        @java.io.Serial
        private void readObject(ObjectInputStream stream)
                throws IOException, ClassNotFoundException {
            throw new InvalidObjectException
                    ("KerberosSessionKey not directly deserializable");
        }
    }

    /**
>>>>>>> 40a44e1c
     * Return the mechanism-specific attribute associated with {@code type}.
     */
    public Object inquireSecContext(String type)
            throws GSSException {
        if (!isEstablished()) {
             throw new GSSException(GSSException.NO_CONTEXT, -1,
                     "Security context not established.");
        }
        switch (type) {
            case "KRB5_GET_SESSION_KEY":
                return new KerberosSessionKey(key.getEType(), key.getBytes());
            case "KRB5_GET_SESSION_KEY_EX":
                return new javax.security.auth.kerberos.EncryptionKey(
                        key.getBytes(), key.getEType());
            case "KRB5_GET_ODBC_SESSION_KEY":
                return new javax.security.auth.kerberos.EncryptionKey(
                        serviceCreds.getSessionKey().getBytes(),
                        serviceCreds.getSessionKey().getEType());
            case "KRB5_GET_TKT_FLAGS":
                return tktFlags.clone();
            case "KRB5_GET_AUTHZ_DATA":
                if (isInitiator()) {
                    throw new GSSException(GSSException.UNAVAILABLE, -1,
                            "AuthzData not available on initiator side.");
                } else {
                    return authzData;
                }
            case "KRB5_GET_AUTHTIME":
                return authTime;
            case "KRB5_GET_KRB_CRED":
                if (!isInitiator()) {
                    throw new GSSException(GSSException.UNAVAILABLE, -1,
                            "KRB_CRED not available on acceptor side.");
                }
                KerberosPrincipal sender = new KerberosPrincipal(
                        myName.getKrb5PrincipalName().getName());
                KerberosPrincipal recipient = new KerberosPrincipal(
                        peerName.getKrb5PrincipalName().getName());
                try {
                    byte[] krbCred = new KrbCred(tgt, serviceCreds, key)
                            .getMessage();
                    return new KerberosCredMessage(
                            sender, recipient, krbCred);
                } catch (KrbException | IOException e) {
                    GSSException gsse = new GSSException(GSSException.UNAVAILABLE, -1,
                            "KRB_CRED not generated correctly.");
                    gsse.initCause(e);
                    throw gsse;
                }
        }
        throw new GSSException(GSSException.UNAVAILABLE, -1,
                "Inquire type not supported.");
    }

    // Helpers for inquireSecContext
    private boolean[] tktFlags;
    private String authTime;
    private AuthorizationData authzData;

    public void setTktFlags(boolean[] tktFlags) {
        this.tktFlags = tktFlags;
    }

    public void setAuthTime(String authTime) {
        this.authTime = authTime;
    }

    public void setAuthzData(AuthorizationData authzData) {
        this.authzData = authzData;
    }
}<|MERGE_RESOLUTION|>--- conflicted
+++ resolved
@@ -34,9 +34,7 @@
 import sun.security.jgss.TokenTracker;
 import sun.security.krb5.*;
 import java.io.InputStream;
-import java.io.InvalidObjectException;
 import java.io.IOException;
-import java.io.ObjectInputStream;
 import java.io.OutputStream;
 import java.security.*;
 import javax.security.auth.Subject;
@@ -1369,58 +1367,6 @@
     }
 
     /**
-<<<<<<< HEAD
-=======
-     * The session key returned by inquireSecContext(KRB5_INQ_SSPI_SESSION_KEY)
-     */
-    static class KerberosSessionKey implements Key {
-        private static final long serialVersionUID = 699307378954123869L;
-
-        @SuppressWarnings("serial") // Not statically typed as Serializable
-        private final EncryptionKey key;
-
-        KerberosSessionKey(EncryptionKey key) {
-            this.key = key;
-        }
-
-        @Override
-        public String getAlgorithm() {
-            return Integer.toString(key.getEType());
-        }
-
-        @Override
-        public String getFormat() {
-            return "RAW";
-        }
-
-        @Override
-        public byte[] getEncoded() {
-            return key.getBytes().clone();
-        }
-
-        @Override
-        public String toString() {
-            return "Kerberos session key: etype=" + key.getEType()
-                    + ", " + Krb5Util.keyInfo(key.getBytes());
-        }
-
-        /**
-         * Restores the state of this object from the stream.
-         *
-         * @param  stream the {@code ObjectInputStream} from which data is read
-         * @throws IOException if an I/O error occurs
-         * @throws ClassNotFoundException if a serialized class cannot be loaded
-         */
-        @java.io.Serial
-        private void readObject(ObjectInputStream stream)
-                throws IOException, ClassNotFoundException {
-            throw new InvalidObjectException
-                    ("KerberosSessionKey not directly deserializable");
-        }
-    }
-
-    /**
->>>>>>> 40a44e1c
      * Return the mechanism-specific attribute associated with {@code type}.
      */
     public Object inquireSecContext(String type)
