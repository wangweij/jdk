/*
 * Copyright (c) 2024, 2025, Oracle and/or its affiliates. All rights reserved.
 * DO NOT ALTER OR REMOVE COPYRIGHT NOTICES OR THIS FILE HEADER.
 *
 * This code is free software; you can redistribute it and/or modify it
 * under the terms of the GNU General Public License version 2 only, as
 * published by the Free Software Foundation.  Oracle designates this
 * particular file as subject to the "Classpath" exception as provided
 * by Oracle in the LICENSE file that accompanied this code.
 *
 * This code is distributed in the hope that it will be useful, but WITHOUT
 * ANY WARRANTY; without even the implied warranty of MERCHANTABILITY or
 * FITNESS FOR A PARTICULAR PURPOSE.  See the GNU General Public License
 * version 2 for more details (a copy is included in the LICENSE file that
 * accompanied this code).
 *
 * You should have received a copy of the GNU General Public License version
 * 2 along with this work; if not, write to the Free Software Foundation,
 * Inc., 51 Franklin St, Fifth Floor, Boston, MA 02110-1301 USA.
 *
 * Please contact Oracle, 500 Oracle Parkway, Redwood Shores, CA 94065 USA
 * or visit www.oracle.com if you need additional information or have any
 * questions.
 */

package sun.security.pkcs;

import sun.security.x509.AlgorithmId;

import java.io.IOException;
import java.io.InvalidObjectException;
import java.io.ObjectInputStream;
import java.io.Serial;
import java.security.InvalidKeyException;
import java.security.NoSuchAlgorithmException;
import java.security.ProviderException;
import java.security.spec.NamedParameterSpec;
import java.util.Arrays;
import java.util.Objects;

/// Represents a private key from an algorithm family that is specialized
/// with a named parameter set.
///
/// This key is generated by either a [sun.security.provider.NamedKeyPairGenerator]
/// or [sun.security.provider.NamedKeyFactory]. Its [#getAlgorithm] method
/// returns the algorithm family name, while its [#getParams()] method returns
/// the parameter set name as a [NamedParameterSpec] object. The algorithm
/// identifier in the PKCS #8 encoding of the key is always a single OID derived
/// from the parameter set name.
///
/// Besides the existing [PKCS8Key#key] field, this class contains an
/// expanded format stored in [#expanded]. While `key` always represents
/// the format used for encoding, the expanded format is always used
/// in computations. The expanded format must be self-sufficient for
/// cryptographic computations without requiring the encoding format.
///
/// Both fields must be present.
///
/// @see sun.security.provider.NamedKeyPairGenerator
public final class NamedPKCS8Key extends PKCS8Key {
    @Serial
    private static final long serialVersionUID = 1L;

    private final String fname;
    private final transient NamedParameterSpec paramSpec;
    private final transient byte[] expanded;

    private transient boolean destroyed = false;

    /// Creates a `NamedPKCS8Key` from raw key bytes.
    ///
    /// `encoded` and `expanded` won't be cloned, caller
    /// must relinquish ownership.
    ///
    /// @param fname family name
    /// @param pname parameter set name
    /// @param encoded raw key bytes, not null
    /// @param expanded expanded key format, not null
    public NamedPKCS8Key(String fname, String pname, byte[] encoded, byte[] expanded) {
        this.fname = fname;
        this.paramSpec = new NamedParameterSpec(pname);
        this.expanded = Objects.requireNonNull(expanded);
        this.key = Objects.requireNonNull(encoded);
        try {
            this.algid = AlgorithmId.get(pname);
        } catch (NoSuchAlgorithmException e) {
            throw new ProviderException(e);
        }
<<<<<<< HEAD
=======
        this.rawBytes = rawBytes;

        DerValue val = new DerValue(DerValue.tag_OctetString, rawBytes);
        try {
            this.privKeyMaterial = val.toByteArray();
        } finally {
            val.clear();
        }
>>>>>>> fe3be498
    }

    /// Creates a `NamedPKCS8Key` from family name and PKCS #8 encoding.
    ///
    /// @param fname family name
    /// @param encoded PKCS #8 encoding. It is copied so caller can modify
    ///     it after the method call.
    /// @param expander a function that is able to calculate the expanded
    ///     format from the encoding format inside `encoded`.The
    ///     ownership of the result is fully granted to this object.
    public NamedPKCS8Key(String fname, byte[] encoded, Expander expander)
            throws InvalidKeyException {
        super(encoded);
        this.fname = fname;
<<<<<<< HEAD
        this.expanded = expander.expand(algid.getName(), this.key);
        paramSpec = new NamedParameterSpec(algid.getName());
        if (algid.getEncodedParams() != null) {
            throw new InvalidKeyException("algorithm identifier has params");
=======
        try {
            paramSpec = new NamedParameterSpec(algid.getName());
            if (algid.getEncodedParams() != null) {
                throw new InvalidKeyException("algorithm identifier has params");
            }
            rawBytes = new DerInputStream(privKeyMaterial).getOctetString();
        } catch (IOException e) {
            throw new InvalidKeyException("Cannot parse input", e);
>>>>>>> fe3be498
        }
    }

    @Override
    public String toString() {
        // Do not modify: this can be used by earlier JDKs that
        // do not have the getParams() method
        return paramSpec.getName() + " private key";
    }

    /// Returns the reference to the internal key. Caller must not modify
    /// the content or pass the reference to untrusted application code.
    public byte[] getRawBytes() {
        return key;
    }

    /// Returns the reference to the key in expanded format. Caller must not
    /// modify the content or pass the reference to untrusted application code.
    public byte[] getExpanded() {
        return expanded;
    }

    @Override
    public NamedParameterSpec getParams() {
        return paramSpec;
    }

    @Override
    public String getAlgorithm() {
        return fname;
    }

    @java.io.Serial
    private void readObject(ObjectInputStream stream)
            throws IOException, ClassNotFoundException {
        throw new InvalidObjectException(
                "NamedPKCS8Key keys are not directly deserializable");
    }

    @Override
<<<<<<< HEAD
    public void destroy() {
        Arrays.fill(key, (byte)0);
        Arrays.fill(expanded, (byte)0);
=======
    public void destroy() throws DestroyFailedException {
        Arrays.fill(rawBytes, (byte)0);
        Arrays.fill(privKeyMaterial, (byte)0);
>>>>>>> fe3be498
        if (encodedKey != null) {
            Arrays.fill(encodedKey, (byte)0);
        }
        destroyed = true;
    }

    @Override
    public boolean isDestroyed() {
        return destroyed;
    }

    /// Expands from encoding format to expanded format.
    public interface Expander {
        /// The expand method.
        byte[] expand(String pname, byte[] input) throws InvalidKeyException;
    }
}<|MERGE_RESOLUTION|>--- conflicted
+++ resolved
@@ -80,23 +80,12 @@
         this.fname = fname;
         this.paramSpec = new NamedParameterSpec(pname);
         this.expanded = Objects.requireNonNull(expanded);
-        this.key = Objects.requireNonNull(encoded);
+        this.privKeyMaterial = Objects.requireNonNull(encoded);
         try {
             this.algid = AlgorithmId.get(pname);
         } catch (NoSuchAlgorithmException e) {
             throw new ProviderException(e);
         }
-<<<<<<< HEAD
-=======
-        this.rawBytes = rawBytes;
-
-        DerValue val = new DerValue(DerValue.tag_OctetString, rawBytes);
-        try {
-            this.privKeyMaterial = val.toByteArray();
-        } finally {
-            val.clear();
-        }
->>>>>>> fe3be498
     }
 
     /// Creates a `NamedPKCS8Key` from family name and PKCS #8 encoding.
@@ -111,21 +100,10 @@
             throws InvalidKeyException {
         super(encoded);
         this.fname = fname;
-<<<<<<< HEAD
-        this.expanded = expander.expand(algid.getName(), this.key);
+        this.expanded = expander.expand(algid.getName(), this.privKeyMaterial);
         paramSpec = new NamedParameterSpec(algid.getName());
         if (algid.getEncodedParams() != null) {
             throw new InvalidKeyException("algorithm identifier has params");
-=======
-        try {
-            paramSpec = new NamedParameterSpec(algid.getName());
-            if (algid.getEncodedParams() != null) {
-                throw new InvalidKeyException("algorithm identifier has params");
-            }
-            rawBytes = new DerInputStream(privKeyMaterial).getOctetString();
-        } catch (IOException e) {
-            throw new InvalidKeyException("Cannot parse input", e);
->>>>>>> fe3be498
         }
     }
 
@@ -166,15 +144,9 @@
     }
 
     @Override
-<<<<<<< HEAD
     public void destroy() {
-        Arrays.fill(key, (byte)0);
+        Arrays.fill(privKeyMaterial, (byte)0);
         Arrays.fill(expanded, (byte)0);
-=======
-    public void destroy() throws DestroyFailedException {
-        Arrays.fill(rawBytes, (byte)0);
-        Arrays.fill(privKeyMaterial, (byte)0);
->>>>>>> fe3be498
         if (encodedKey != null) {
             Arrays.fill(encodedKey, (byte)0);
         }
