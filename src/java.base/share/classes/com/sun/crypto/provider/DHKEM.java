--- conflicted
+++ resolved
@@ -103,7 +103,6 @@
             PublicKey pkE = kpE.getPublic();
             byte[] pkEm = params.SerializePublicKey(pkE);
             byte[] pkRm = params.SerializePublicKey(pkR);
-<<<<<<< HEAD
             try {
                 SecretKey key;
                 if (skS == null) {
@@ -119,24 +118,8 @@
                 return new KEM.Encapsulated(key, pkEm, null);
             } catch (UnsupportedOperationException e) {
                 throw e;
-=======
-            byte[] kem_context = concat(pkEm, pkRm);
-            byte[] key = null;
-            try {
-                byte[] dh = params.DH(skE, pkR);
-                key = params.ExtractAndExpand(dh, kem_context);
-                return new KEM.Encapsulated(
-                        new SecretKeySpec(key, from, to - from, algorithm),
-                        pkEm, null);
->>>>>>> cf45e09c
             } catch (Exception e) {
                 throw new ProviderException("internal error", e);
-            } finally {
-                // `key` has been cloned into the `SecretKeySpec` within the
-                // returned `KEM.Encapsulated`, so it can now be cleared.
-                if (key != null) {
-                    Arrays.fill(key, (byte)0);
-                }
             }
         }
 
@@ -149,11 +132,9 @@
             if (encapsulation.length != params.Npk) {
                 throw new DecapsulateException("incorrect encapsulation size");
             }
-            byte[] key = null;
             try {
                 PublicKey pkE = params.DeserializePublicKey(encapsulation);
                 byte[] pkRm = params.SerializePublicKey(pkR);
-<<<<<<< HEAD
                 if (pkS == null) {
                     byte[] kem_context = concat(encapsulation, pkRm);
                     return params.deriveKey(algorithm, from, to, kem_context,
@@ -166,19 +147,10 @@
                 }
             } catch (UnsupportedOperationException e) {
                 throw e;
-=======
-                byte[] kem_context = concat(encapsulation, pkRm);
-                key = params.ExtractAndExpand(dh, kem_context);
-                return new SecretKeySpec(key, from, to - from, algorithm);
->>>>>>> cf45e09c
             } catch (IOException | InvalidKeyException e) {
                 throw new DecapsulateException("Cannot decapsulate", e);
             } catch (Exception e) {
                 throw new ProviderException("internal error", e);
-            } finally {
-                if (key != null) {
-                    Arrays.fill(key, (byte)0);
-                }
             }
         }
 
@@ -336,7 +308,11 @@
                         // Should not happen if format is "RAW"
                         throw new UnsupportedOperationException("Key extract failed");
                     } else {
-                        return new SecretKeySpec(km, from, to - from, alg);
+                        try {
+                            return new SecretKeySpec(km, from, to - from, alg);
+                        } finally {
+                            Arrays.fill(km, (byte)0);
+                        }
                     }
                 } else if (fullKey instanceof SliceableSecretKey ssk) {
                     return ssk.slice(alg, from, to);
