/*
 * Copyright (c) 2001, 2017, Oracle and/or its affiliates. All rights reserved.
 * DO NOT ALTER OR REMOVE COPYRIGHT NOTICES OR THIS FILE HEADER.
 *
 * This code is free software; you can redistribute it and/or modify it
 * under the terms of the GNU General Public License version 2 only, as
 * published by the Free Software Foundation.
 *
 * This code is distributed in the hope that it will be useful, but WITHOUT
 * ANY WARRANTY; without even the implied warranty of MERCHANTABILITY or
 * FITNESS FOR A PARTICULAR PURPOSE.  See the GNU General Public License
 * version 2 for more details (a copy is included in the LICENSE file that
 * accompanied this code).
 *
 * You should have received a copy of the GNU General Public License version
 * 2 along with this work; if not, write to the Free Software Foundation,
 * Inc., 51 Franklin St, Fifth Floor, Boston, MA 02110-1301 USA.
 *
 * Please contact Oracle, 500 Oracle Parkway, Redwood Shores, CA 94065 USA
 * or visit www.oracle.com if you need additional information or have any
 * questions.
 *
 */

#include "precompiled.hpp"
#include "gc/g1/g1MMUTracker.hpp"
#include "gc/shared/gcTrace.hpp"
#include "logging/log.hpp"
#include "runtime/mutexLocker.hpp"
#include "utilities/ostream.hpp"

// can't rely on comparing doubles with tolerating a small margin for error
#define SMALL_MARGIN 0.0000001
#define is_double_leq_0(_value) ( (_value) < SMALL_MARGIN )
#define is_double_leq(_val1, _val2) is_double_leq_0((_val1) - (_val2))
#define is_double_geq(_val1, _val2) is_double_leq_0((_val2) - (_val1))

/***** ALL TIMES ARE IN SECS!!!!!!! *****/

G1MMUTracker::G1MMUTracker(double time_slice, double max_gc_time) :
  _time_slice(time_slice),
  _max_gc_time(max_gc_time) { }

G1MMUTrackerQueue::G1MMUTrackerQueue(double time_slice, double max_gc_time) :
  G1MMUTracker(time_slice, max_gc_time),
  _head_index(0),
  _tail_index(trim_index(_head_index+1)),
  _no_entries(0) { }

void G1MMUTrackerQueue::remove_expired_entries(double current_time) {
  double limit = current_time - _time_slice;
  while (_no_entries > 0) {
    if (is_double_geq(limit, _array[_tail_index].end_time())) {
      _tail_index = trim_index(_tail_index + 1);
      --_no_entries;
    } else
      return;
  }
  guarantee(_no_entries == 0, "should have no entries in the array");
}

double G1MMUTrackerQueue::calculate_gc_time(double current_time) {
  double gc_time = 0.0;
  double limit = current_time - _time_slice;
  for (int i = 0; i < _no_entries; ++i) {
    int index = trim_index(_tail_index + i);
    G1MMUTrackerQueueElem *elem = &_array[index];
    if (elem->end_time() > limit) {
      if (elem->start_time() > limit)
        gc_time += elem->duration();
      else
        gc_time += elem->end_time() - limit;
    }
  }
  return gc_time;
}

void G1MMUTrackerQueue::add_pause(double start, double end) {
  double duration = end - start;

  remove_expired_entries(end);
  if (_no_entries == QueueLength) {
    // OK, we've filled up the queue. There are a few ways
    // of dealing with this "gracefully"
    //   increase the array size (:-)
    //   remove the oldest entry (this might allow more GC time for
    //     the time slice than what's allowed) - this is what we
    //     currently do
    //   consolidate the two entries with the minimum gap between them
    //     (this might allow less GC time than what's allowed)

    // In the case where ScavengeALot is true, such overflow is not
    // uncommon; in such cases, we can, without much loss of precision
    // or performance (we are GC'ing most of the time anyway!),
    // simply overwrite the oldest entry in the tracker.

    _head_index = trim_index(_head_index + 1);
    assert(_head_index == _tail_index, "Because we have a full circular buffer");
    _tail_index = trim_index(_tail_index + 1);
  } else {
    _head_index = trim_index(_head_index + 1);
    ++_no_entries;
  }
  _array[_head_index] = G1MMUTrackerQueueElem(start, end);

  // Current entry needs to be added before calculating the value
  double slice_time = calculate_gc_time(end);
  G1MMUTracer::report_mmu(_time_slice, slice_time, _max_gc_time);

  if (slice_time >= _max_gc_time) {
    log_info(gc, mmu)("MMU target violated: %.1lfms (%.1lfms/%.1lfms)", slice_time * 1000.0, _max_gc_time * 1000.0, _time_slice * 1000);
  }
}

double G1MMUTrackerQueue::when_sec(double current_time, double pause_time) {
<<<<<<< HEAD
  MutexLockerEx x(MMUTracker_lock, Mutex::_no_safepoint_check_flag);
  remove_expired_entries(current_time);

  return when_internal(current_time, pause_time);
}

double G1MMUTrackerQueue::when_internal(double current_time,
                                        double pause_time) {
=======
>>>>>>> a908316a
  // if the pause is over the maximum, just assume that it's the maximum
  double adjusted_pause_time =
    (pause_time > max_gc_time()) ? max_gc_time() : pause_time;
  double earliest_end = current_time + adjusted_pause_time;
  double limit = earliest_end - _time_slice;
  double gc_time = calculate_gc_time(earliest_end);
  double diff = gc_time + adjusted_pause_time - max_gc_time();
  if (is_double_leq_0(diff))
    return 0.0;

  int index = _tail_index;
  while ( 1 ) {
    G1MMUTrackerQueueElem *elem = &_array[index];
    if (elem->end_time() > limit) {
      if (elem->start_time() > limit)
        diff -= elem->duration();
      else
        diff -= elem->end_time() - limit;
      if (is_double_leq_0(diff))
        return  elem->end_time() + diff + _time_slice - adjusted_pause_time - current_time;
    }
    index = trim_index(index+1);
    guarantee(index != trim_index(_head_index + 1), "should not go past head");
  }
}<|MERGE_RESOLUTION|>--- conflicted
+++ resolved
@@ -113,17 +113,6 @@
 }
 
 double G1MMUTrackerQueue::when_sec(double current_time, double pause_time) {
-<<<<<<< HEAD
-  MutexLockerEx x(MMUTracker_lock, Mutex::_no_safepoint_check_flag);
-  remove_expired_entries(current_time);
-
-  return when_internal(current_time, pause_time);
-}
-
-double G1MMUTrackerQueue::when_internal(double current_time,
-                                        double pause_time) {
-=======
->>>>>>> a908316a
   // if the pause is over the maximum, just assume that it's the maximum
   double adjusted_pause_time =
     (pause_time > max_gc_time()) ? max_gc_time() : pause_time;
